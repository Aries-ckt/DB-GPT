from datetime import datetime
from typing import Any, Dict, List, Union

from sqlalchemy import Column, DateTime, Integer, String, Text

from dbgpt._private.pydantic import model_to_dict
from dbgpt.serve.rag.api.schemas import SpaceServeRequest, SpaceServeResponse
from dbgpt.storage.metadata import BaseDao, Model


class KnowledgeSpaceEntity(Model):
    __tablename__ = "knowledge_space"
    id = Column(Integer, primary_key=True)
    name = Column(String(100))
    vector_type = Column(String(100))
    field_type = Column(String(100))
    desc = Column(String(100))
    owner = Column(String(100))
    context = Column(Text)
    gmt_created = Column(DateTime)
    gmt_modified = Column(DateTime)

    def __repr__(self):
        return f"KnowledgeSpaceEntity(id={self.id}, name='{self.name}', vector_type='{self.vector_type}', field_type='{self.field_type}', desc='{self.desc}', owner='{self.owner}' context='{self.context}', gmt_created='{self.gmt_created}', gmt_modified='{self.gmt_modified}')"


class KnowledgeSpaceDao(BaseDao):
    def create_knowledge_space(self, space: SpaceServeRequest):
        """Create knowledge space"""
        session = self.get_raw_session()
        knowledge_space = KnowledgeSpaceEntity(
            name=space.name,
            vector_type=space.vector_type,
            field_type=space.field_type,
            desc=space.desc,
            owner=space.owner,
            gmt_created=datetime.now(),
            gmt_modified=datetime.now(),
        )
        session.add(knowledge_space)
        session.commit()
        space_id = knowledge_space.id
        session.close()
        return self.to_response(knowledge_space)

    def get_knowledge_space(self, query: KnowledgeSpaceEntity):
        """Get knowledge space by query"""
        session = self.get_raw_session()
        knowledge_spaces = session.query(KnowledgeSpaceEntity)
        if query.id is not None:
            knowledge_spaces = knowledge_spaces.filter(
                KnowledgeSpaceEntity.id == query.id
            )
        if query.name is not None:
            knowledge_spaces = knowledge_spaces.filter(
                KnowledgeSpaceEntity.name == query.name
            )
        if query.vector_type is not None:
            knowledge_spaces = knowledge_spaces.filter(
                KnowledgeSpaceEntity.vector_type == query.vector_type
            )
        if query.field_type is not None:
            knowledge_spaces = knowledge_spaces.filter(
                KnowledgeSpaceEntity.field_type == query.field_type
            )
        if query.desc is not None:
            knowledge_spaces = knowledge_spaces.filter(
                KnowledgeSpaceEntity.desc == query.desc
            )
        if query.owner is not None:
            knowledge_spaces = knowledge_spaces.filter(
                KnowledgeSpaceEntity.owner == query.owner
            )
        if query.gmt_created is not None:
            knowledge_spaces = knowledge_spaces.filter(
                KnowledgeSpaceEntity.gmt_created == query.gmt_created
            )
        if query.gmt_modified is not None:
            knowledge_spaces = knowledge_spaces.filter(
                KnowledgeSpaceEntity.gmt_modified == query.gmt_modified
            )
        knowledge_spaces = knowledge_spaces.order_by(
            KnowledgeSpaceEntity.gmt_created.desc()
        )
        result = knowledge_spaces.all()
        session.close()
        return result

    def update_knowledge_space(self, space: KnowledgeSpaceEntity):
        """Update knowledge space"""

        session = self.get_raw_session()
        request = SpaceServeRequest(id=space.id)
        update_request = self.to_request(space)
        query = self._create_query_object(session, request)
        entry = query.first()
        if entry is None:
            raise Exception("Invalid request")
        for key, value in model_to_dict(update_request).items():  # type: ignore
            if value is not None:
                setattr(entry, key, value)
        session.merge(entry)
        session.commit()
        session.close()
        return self.to_response(space)

    def delete_knowledge_space(self, space: KnowledgeSpaceEntity):
        """Delete knowledge space"""
        session = self.get_raw_session()
        if space:
            session.delete(space)
            session.commit()
        session.close()

    def from_request(
        self, request: Union[SpaceServeRequest, Dict[str, Any]]
    ) -> KnowledgeSpaceEntity:
        """Convert the request to an entity

        Args:
            request (Union[ServeRequest, Dict[str, Any]]): The request

        Returns:
            T: The entity
        """
        request_dict = (
            model_to_dict(request)
            if isinstance(request, SpaceServeRequest)
            else request
        )
        entity = KnowledgeSpaceEntity(**request_dict)
        return entity

    def to_request(self, entity: KnowledgeSpaceEntity) -> SpaceServeRequest:
        """Convert the entity to a request

        Args:
            entity (T): The entity

        Returns:
            REQ: The request
        """
        return SpaceServeRequest(
            id=entity.id,
            name=entity.name,
            vector_type=entity.vector_type,
            desc=entity.desc,
            owner=entity.owner,
            context=entity.context,
        )

    def to_response(self, entity: KnowledgeSpaceEntity) -> SpaceServeResponse:
        """Convert the entity to a response

        Args:
            entity (T): The entity

        Returns:
            REQ: The request
        """
        return SpaceServeResponse(
            id=entity.id,
            name=entity.name,
            vector_type=entity.vector_type,
            desc=entity.desc,
            owner=entity.owner,
<<<<<<< HEAD
            field_type=entity.field_type,
=======
            context=entity.context,
>>>>>>> f889fa37
        )<|MERGE_RESOLUTION|>--- conflicted
+++ resolved
@@ -164,9 +164,6 @@
             vector_type=entity.vector_type,
             desc=entity.desc,
             owner=entity.owner,
-<<<<<<< HEAD
+            context=entity.context,
             field_type=entity.field_type,
-=======
-            context=entity.context,
->>>>>>> f889fa37
         )