from pandas import DataFrame

from pilot.commands.command_mange import command
from pilot.configs.config import Config
import pandas as pd
import uuid
import os
import matplotlib
import seaborn as sns

matplotlib.use("Agg")
import matplotlib.pyplot as plt
import matplotlib.ticker as mtick
from matplotlib.font_manager import FontManager

from pilot.configs.model_config import LOGDIR
from pilot.utils import build_logger

CFG = Config()
logger = build_logger("show_chart_gen", LOGDIR + "show_chart_gen.log")
static_message_img_path = os.path.join(os.getcwd(), "message/img")


<<<<<<< HEAD
=======
def data_pre_classification(df: DataFrame):
    ## Data pre-classification
    columns = df.columns.tolist()


    number_columns = []
    non_numeric_colums = []

    # 收集数据分类小于10个的列
    non_numeric_colums_value_map = {}
    numeric_colums_value_map = {}
    for column_name in columns:
        if pd.api.types.is_numeric_dtype(df[column_name].dtypes):
            number_columns.append(column_name)
            unique_values = df[column_name].unique()
            numeric_colums_value_map.update({column_name: len(unique_values)})
        else:
            non_numeric_colums.append(column_name)
            unique_values = df[column_name].unique()
            non_numeric_colums_value_map.update({column_name: len(unique_values)})

    sorted_numeric_colums_value_map = dict(sorted(numeric_colums_value_map.items(), key=lambda x: x[1]))
    numeric_colums_sort_list = list(sorted_numeric_colums_value_map.keys())

    sorted_colums_value_map = dict(sorted(non_numeric_colums_value_map.items(), key=lambda x: x[1]))
    non_numeric_colums_sort_list = list(sorted_colums_value_map.keys())

    #  Analyze x-coordinate
    if len(non_numeric_colums_sort_list) > 0:
        x_cloumn = non_numeric_colums_sort_list[-1]
        non_numeric_colums_sort_list.remove(x_cloumn)
    else:
        x_cloumn = number_columns[0]
        numeric_colums_sort_list.remove(x_cloumn)

    #  Analyze y-coordinate
    if len(numeric_colums_sort_list) > 0:
        y_column = numeric_colums_sort_list[0]
        numeric_colums_sort_list.remove(y_column)
    else:
        raise ValueError("Not enough numeric columns for chart！")


    return x_cloumn, y_column, non_numeric_colums_sort_list, numeric_colums_sort_list


>>>>>>> ca0780b5
def zh_font_set():
    font_names = [
        "Heiti TC",
        "Songti SC",
        "STHeiti Light",
        "Microsoft YaHei",
        "SimSun",
        "SimHei",
        "KaiTi",
    ]
    fm = FontManager()
    mat_fonts = set(f.name for f in fm.ttflist)
    can_use_fonts = []
    for font_name in font_names:
        if font_name in mat_fonts:
            can_use_fonts.append(font_name)
    if len(can_use_fonts) > 0:
        plt.rcParams["font.sans-serif"] = can_use_fonts


@command(
    "response_line_chart",
    "Line chart display, used to display comparative trend analysis data",
    '"speak": "<speak>", "df":"<data frame>"',
)
def response_line_chart(speak: str, df: DataFrame) -> str:
    logger.info(f"response_line_chart:{speak},")
    if df.size <= 0:
        raise ValueError("No Data！")

    # set font
    # zh_font_set()
    font_names = [
        "Heiti TC",
        "Songti SC",
        "STHeiti Light",
        "Microsoft YaHei",
        "SimSun",
        "SimHei",
        "KaiTi",
    ]
    fm = FontManager()
    mat_fonts = set(f.name for f in fm.ttflist)
    can_use_fonts = []
    for font_name in font_names:
        if font_name in mat_fonts:
            can_use_fonts.append(font_name)
    if len(can_use_fonts) > 0:
        plt.rcParams["font.sans-serif"] = can_use_fonts

    rc = {"font.sans-serif": can_use_fonts}
    plt.rcParams["axes.unicode_minus"] = False  # 解决无法显示符号的问题

    sns.set(font=can_use_fonts[0], font_scale=0.8)  # 解决Seaborn中文显示问题
    sns.set_palette("Set3")  # 设置颜色主题
    sns.set_style("dark")
    sns.color_palette("hls", 10)
    sns.hls_palette(8, l=0.5, s=0.7)
    sns.set(context="notebook", style="ticks", rc=rc)

    fig, ax = plt.subplots(figsize=(8, 5), dpi=100)
    x,y, non_num_columns, num_colmns =data_pre_classification(df)
    # ## 复杂折线图实现
    if len(num_colmns)>0:
        num_colmns.append(y)
        df_melted = pd.melt(df, id_vars=x, value_vars=num_colmns, var_name='line', value_name='Value')
        sns.lineplot(data=df_melted, x=x, y="Value", hue="line", ax=ax,  palette="Set2")
    else:
        sns.lineplot(data=df, x=x, y=y, ax=ax,  palette="Set2")

    ax.yaxis.set_major_formatter(mtick.FuncFormatter(lambda y, _: '{:,.0f}'.format(y)))
    ax.yaxis.set_major_formatter(mtick.FuncFormatter(lambda x, _: '{:,.0f}'.format(x)))

    chart_name = "line_" + str(uuid.uuid1()) + ".png"
    chart_path = static_message_img_path + "/" + chart_name
    plt.savefig(chart_path, bbox_inches="tight", dpi=100)

    html_img = f"""<h5>{speak}</h5><img style='max-width: 100%; max-height: 70%;'  src="/images/{chart_name}" />"""
    return html_img


@command(
    "response_bar_chart",
    "Histogram, suitable for comparative analysis of multiple target values",
    '"speak": "<speak>", "df":"<data frame>"',
)
def response_bar_chart(speak: str, df: DataFrame) -> str:
    logger.info(f"response_bar_chart:{speak},")
    if df.size <= 0:
        raise ValueError("No Data！")

    # set font
    # zh_font_set()
    font_names = [
        "Heiti TC",
        "Songti SC",
        "STHeiti Light",
        "Microsoft YaHei",
        "SimSun",
        "SimHei",
        "KaiTi",
    ]
    fm = FontManager()
    mat_fonts = set(f.name for f in fm.ttflist)
    can_use_fonts = []
    for font_name in font_names:
        if font_name in mat_fonts:
            can_use_fonts.append(font_name)
    if len(can_use_fonts) > 0:
        plt.rcParams["font.sans-serif"] = can_use_fonts

    rc = {"font.sans-serif": can_use_fonts}
    plt.rcParams["axes.unicode_minus"] = False  # 解决无法显示符号的问题
    sns.set(font=can_use_fonts[0], font_scale=0.8)  # 解决Seaborn中文显示问题
    sns.set_palette("Set3")  # 设置颜色主题
    sns.set_style("dark")
    sns.color_palette("hls", 10)
    sns.hls_palette(8, l=0.5, s=0.7)
    sns.set(context="notebook", style="ticks", rc=rc)

    fig, ax = plt.subplots(figsize=(8, 5), dpi=100)

    hue = None
    x,y, non_num_columns, num_colmns =data_pre_classification(df)
    if len(non_num_columns) >= 1:
        hue = non_num_columns[0]

    if len(num_colmns)>=1:
        if hue:
            if len(num_colmns) >= 2:
                can_use_columns = num_colmns[:2]
            else:
                can_use_columns = num_colmns
            sns.barplot(data=df, x=x, y=y, hue=hue, palette="Set2", ax=ax)
            for sub_y_column in can_use_columns:
                sns.barplot(data=df, x=x, y=sub_y_column, hue=hue, palette="Set2", ax=ax)
        else:
            if len(num_colmns) >= 3:
                can_use_columns = num_colmns[:3]
            else:
                can_use_columns = num_colmns
            sns.barplot(data=df, x=x, y=y, hue=can_use_columns[0], palette="Set2", ax=ax)

            for sub_y_column in can_use_columns[1:]:
                sns.barplot(data=df, x=x, y=sub_y_column, hue=hue, palette="Set2", ax=ax)
    else:
        sns.barplot(data=df, x=x, y=y, hue=hue, palette="Set2", ax=ax)

    # 设置 y 轴刻度格式为普通数字格式
    ax.yaxis.set_major_formatter(mtick.FuncFormatter(lambda y, _: '{:,.0f}'.format(y)))
    ax.yaxis.set_major_formatter(mtick.FuncFormatter(lambda x, _: '{:,.0f}'.format(x)))

    chart_name = "bar_" + str(uuid.uuid1()) + ".png"
    chart_path = static_message_img_path + "/" + chart_name
    plt.savefig(chart_path, bbox_inches="tight", dpi=100)
    html_img = f"""<h5>{speak}</h5><img style='max-width: 100%; max-height: 70%;'  src="/images/{chart_name}" />"""
    return html_img


@command(
    "response_pie_chart",
    "Pie chart, suitable for scenarios such as proportion and distribution statistics",
    '"speak": "<speak>", "df":"<data frame>"',
)
def response_pie_chart(speak: str, df: DataFrame) -> str:
    logger.info(f"response_pie_chart:{speak},")
    columns = df.columns.tolist()
    if df.size <= 0:
        raise ValueError("No Data！")
    # set font
    # zh_font_set()
    font_names = [
        "Heiti TC",
        "Songti SC",
        "STHeiti Light",
        "Microsoft YaHei",
        "SimSun",
        "SimHei",
        "KaiTi",
    ]
    fm = FontManager()
    mat_fonts = set(f.name for f in fm.ttflist)
    can_use_fonts = []
    for font_name in font_names:
        if font_name in mat_fonts:
            can_use_fonts.append(font_name)
    if len(can_use_fonts) > 0:
        plt.rcParams["font.sans-serif"] = can_use_fonts
    plt.rcParams["axes.unicode_minus"] = False  # 解决无法显示符号的问题

    sns.set_palette("Set3")  # 设置颜色主题

    # fig, ax = plt.pie(df[columns[1]], labels=df[columns[0]], autopct='%1.1f%%', startangle=90)
    fig, ax = plt.subplots(figsize=(8, 5), dpi=100)
<<<<<<< HEAD
    ax = df.plot(
        kind="pie",
        y=columns[1],
        ax=ax,
        labels=df[columns[0]].values,
        startangle=90,
        autopct="%1.1f%%",
    )
    # 手动设置 labels 的位置和大小
    ax.legend(
        loc="upper right",
        bbox_to_anchor=(0, 0, 1, 1),
        labels=df[columns[0]].values,
        fontsize=10,
    )

    plt.axis("equal")  # 使饼图为正圆形
=======
    ax = df.plot(kind='pie', y=columns[1], ax=ax, labels=df[columns[0]].values, startangle=90, autopct='%1.1f%%')

    plt.axis('equal')  # 使饼图为正圆形
>>>>>>> ca0780b5
    # plt.title(columns[0])

    chart_name = "pie_" + str(uuid.uuid1()) + ".png"
    chart_path = static_message_img_path + "/" + chart_name
    plt.savefig(chart_path, bbox_inches="tight", dpi=100)

    html_img = f"""<h5>{speak.replace("`", '"')}</h5><img style='max-width: 100%; max-height: 70%;'  src="/images/{chart_name}" />"""

    return html_img<|MERGE_RESOLUTION|>--- conflicted
+++ resolved
@@ -21,12 +21,9 @@
 static_message_img_path = os.path.join(os.getcwd(), "message/img")
 
 
-<<<<<<< HEAD
-=======
 def data_pre_classification(df: DataFrame):
     ## Data pre-classification
     columns = df.columns.tolist()
-
 
     number_columns = []
     non_numeric_colums = []
@@ -44,10 +41,14 @@
             unique_values = df[column_name].unique()
             non_numeric_colums_value_map.update({column_name: len(unique_values)})
 
-    sorted_numeric_colums_value_map = dict(sorted(numeric_colums_value_map.items(), key=lambda x: x[1]))
+    sorted_numeric_colums_value_map = dict(
+        sorted(numeric_colums_value_map.items(), key=lambda x: x[1])
+    )
     numeric_colums_sort_list = list(sorted_numeric_colums_value_map.keys())
 
-    sorted_colums_value_map = dict(sorted(non_numeric_colums_value_map.items(), key=lambda x: x[1]))
+    sorted_colums_value_map = dict(
+        sorted(non_numeric_colums_value_map.items(), key=lambda x: x[1])
+    )
     non_numeric_colums_sort_list = list(sorted_colums_value_map.keys())
 
     #  Analyze x-coordinate
@@ -65,11 +66,9 @@
     else:
         raise ValueError("Not enough numeric columns for chart！")
 
-
     return x_cloumn, y_column, non_numeric_colums_sort_list, numeric_colums_sort_list
 
 
->>>>>>> ca0780b5
 def zh_font_set():
     font_names = [
         "Heiti TC",
@@ -131,17 +130,19 @@
     sns.set(context="notebook", style="ticks", rc=rc)
 
     fig, ax = plt.subplots(figsize=(8, 5), dpi=100)
-    x,y, non_num_columns, num_colmns =data_pre_classification(df)
+    x, y, non_num_columns, num_colmns = data_pre_classification(df)
     # ## 复杂折线图实现
-    if len(num_colmns)>0:
+    if len(num_colmns) > 0:
         num_colmns.append(y)
-        df_melted = pd.melt(df, id_vars=x, value_vars=num_colmns, var_name='line', value_name='Value')
-        sns.lineplot(data=df_melted, x=x, y="Value", hue="line", ax=ax,  palette="Set2")
-    else:
-        sns.lineplot(data=df, x=x, y=y, ax=ax,  palette="Set2")
-
-    ax.yaxis.set_major_formatter(mtick.FuncFormatter(lambda y, _: '{:,.0f}'.format(y)))
-    ax.yaxis.set_major_formatter(mtick.FuncFormatter(lambda x, _: '{:,.0f}'.format(x)))
+        df_melted = pd.melt(
+            df, id_vars=x, value_vars=num_colmns, var_name="line", value_name="Value"
+        )
+        sns.lineplot(data=df_melted, x=x, y="Value", hue="line", ax=ax, palette="Set2")
+    else:
+        sns.lineplot(data=df, x=x, y=y, ax=ax, palette="Set2")
+
+    ax.yaxis.set_major_formatter(mtick.FuncFormatter(lambda y, _: "{:,.0f}".format(y)))
+    ax.yaxis.set_major_formatter(mtick.FuncFormatter(lambda x, _: "{:,.0f}".format(x)))
 
     chart_name = "line_" + str(uuid.uuid1()) + ".png"
     chart_path = static_message_img_path + "/" + chart_name
@@ -193,11 +194,11 @@
     fig, ax = plt.subplots(figsize=(8, 5), dpi=100)
 
     hue = None
-    x,y, non_num_columns, num_colmns =data_pre_classification(df)
+    x, y, non_num_columns, num_colmns = data_pre_classification(df)
     if len(non_num_columns) >= 1:
         hue = non_num_columns[0]
 
-    if len(num_colmns)>=1:
+    if len(num_colmns) >= 1:
         if hue:
             if len(num_colmns) >= 2:
                 can_use_columns = num_colmns[:2]
@@ -205,22 +206,28 @@
                 can_use_columns = num_colmns
             sns.barplot(data=df, x=x, y=y, hue=hue, palette="Set2", ax=ax)
             for sub_y_column in can_use_columns:
-                sns.barplot(data=df, x=x, y=sub_y_column, hue=hue, palette="Set2", ax=ax)
+                sns.barplot(
+                    data=df, x=x, y=sub_y_column, hue=hue, palette="Set2", ax=ax
+                )
         else:
             if len(num_colmns) >= 3:
                 can_use_columns = num_colmns[:3]
             else:
                 can_use_columns = num_colmns
-            sns.barplot(data=df, x=x, y=y, hue=can_use_columns[0], palette="Set2", ax=ax)
+            sns.barplot(
+                data=df, x=x, y=y, hue=can_use_columns[0], palette="Set2", ax=ax
+            )
 
             for sub_y_column in can_use_columns[1:]:
-                sns.barplot(data=df, x=x, y=sub_y_column, hue=hue, palette="Set2", ax=ax)
+                sns.barplot(
+                    data=df, x=x, y=sub_y_column, hue=hue, palette="Set2", ax=ax
+                )
     else:
         sns.barplot(data=df, x=x, y=y, hue=hue, palette="Set2", ax=ax)
 
     # 设置 y 轴刻度格式为普通数字格式
-    ax.yaxis.set_major_formatter(mtick.FuncFormatter(lambda y, _: '{:,.0f}'.format(y)))
-    ax.yaxis.set_major_formatter(mtick.FuncFormatter(lambda x, _: '{:,.0f}'.format(x)))
+    ax.yaxis.set_major_formatter(mtick.FuncFormatter(lambda y, _: "{:,.0f}".format(y)))
+    ax.yaxis.set_major_formatter(mtick.FuncFormatter(lambda x, _: "{:,.0f}".format(x)))
 
     chart_name = "bar_" + str(uuid.uuid1()) + ".png"
     chart_path = static_message_img_path + "/" + chart_name
@@ -264,7 +271,6 @@
 
     # fig, ax = plt.pie(df[columns[1]], labels=df[columns[0]], autopct='%1.1f%%', startangle=90)
     fig, ax = plt.subplots(figsize=(8, 5), dpi=100)
-<<<<<<< HEAD
     ax = df.plot(
         kind="pie",
         y=columns[1],
@@ -273,20 +279,8 @@
         startangle=90,
         autopct="%1.1f%%",
     )
-    # 手动设置 labels 的位置和大小
-    ax.legend(
-        loc="upper right",
-        bbox_to_anchor=(0, 0, 1, 1),
-        labels=df[columns[0]].values,
-        fontsize=10,
-    )
 
     plt.axis("equal")  # 使饼图为正圆形
-=======
-    ax = df.plot(kind='pie', y=columns[1], ax=ax, labels=df[columns[0]].values, startangle=90, autopct='%1.1f%%')
-
-    plt.axis('equal')  # 使饼图为正圆形
->>>>>>> ca0780b5
     # plt.title(columns[0])
 
     chart_name = "pie_" + str(uuid.uuid1()) + ".png"
