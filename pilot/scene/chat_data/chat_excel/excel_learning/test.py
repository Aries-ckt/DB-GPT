--- conflicted
+++ resolved
@@ -10,6 +10,7 @@
 import matplotlib.ticker as mtick
 from matplotlib import font_manager
 from matplotlib.font_manager import FontManager
+
 matplotlib.use("Agg")
 import time
 from fsspec import filesystem
@@ -22,7 +23,6 @@
     ## Data pre-classification
     columns = df.columns.tolist()
 
-
     number_columns = []
     non_numeric_colums = []
 
@@ -30,8 +30,7 @@
     non_numeric_colums_value_map = {}
     numeric_colums_value_map = {}
     for column_name in columns:
-
-        if pd.to_numeric(df[column_name], errors='coerce').notna().all():
+        if pd.to_numeric(df[column_name], errors="coerce").notna().all():
             number_columns.append(column_name)
             unique_values = df[column_name].unique()
             numeric_colums_value_map.update({column_name: len(unique_values)})
@@ -40,14 +39,15 @@
             unique_values = df[column_name].unique()
             non_numeric_colums_value_map.update({column_name: len(unique_values)})
 
-
-    if len(non_numeric_colums) <=0:
-        sorted_colums_value_map = dict(sorted(numeric_colums_value_map.items(), key=lambda x: x[1]))
+    if len(non_numeric_colums) <= 0:
+        sorted_colums_value_map = dict(
+            sorted(numeric_colums_value_map.items(), key=lambda x: x[1])
+        )
         numeric_colums_sort_list = list(sorted_colums_value_map.keys())
         x_column = number_columns[0]
         hue_column = numeric_colums_sort_list[0]
         y_column = numeric_colums_sort_list[1]
-    elif len(number_columns) <=0:
+    elif len(number_columns) <= 0:
         raise ValueError("Have No numeric Column！")
     else:
         # 数字和非数字都存在多列，放弃部分数字列
@@ -61,6 +61,7 @@
         # hue_column = non_numeric_colums_sort_list
     return x_column, y_column, hue_column
 
+
 if __name__ == "__main__":
     # connect = duckdb.connect("/Users/tuyang.yhj/Downloads/example.xlsx")
     #
@@ -78,33 +79,28 @@
     # 获取系统中的默认中文字体名称
     # default_font = fm.fontManager.defaultFontProperties.get_family()
 
-
     #
     excel_reader = ExcelReader("/Users/tuyang.yhj/Downloads/example.xlsx")
     #
     # # colunms, datas = excel_reader.run( "SELECT CONCAT(Year, '-', Quarter) AS QuarterYear, SUM(Sales) AS TotalSales FROM example GROUP BY QuarterYear ORDER BY QuarterYear")
     # # colunms, datas = excel_reader.run( """ SELECT Year, SUM(Sales) AS Total_Sales FROM example GROUP BY Year ORDER BY Year; """)
-    df = excel_reader.get_df_by_sql_ex(""" SELECT Segment, Country, SUM(Sales) AS Total_Sales, SUM(Profit) AS Total_Profit FROM example GROUP BY Segment, Country """)
-
-    x,y,hue =data_pre_classification(df)
+    df = excel_reader.get_df_by_sql_ex(
+        """ SELECT Segment, Country, SUM(Sales) AS Total_Sales, SUM(Profit) AS Total_Profit FROM example GROUP BY Segment, Country """
+    )
+
+    x, y, hue = data_pre_classification(df)
     print(x, y, hue)
 
-<<<<<<< HEAD
-    # colunms, datas = excel_reader.run( "SELECT CONCAT(Year, '-', Quarter) AS QuarterYear, SUM(Sales) AS TotalSales FROM example GROUP BY QuarterYear ORDER BY QuarterYear")
-    colunms, datas = excel_reader.run(
-        """ SELECT Year, SUM(Sales) AS Total_Sales FROM example GROUP BY Year ORDER BY Year; """
-    )
-    df = excel_reader.get_df_by_sql_ex(
-        "SELECT Country, SUM(Profit) AS Total_Profit FROM example GROUP BY Country;"
-    )
     columns = df.columns.tolist()
-    plt.rcParams["font.family"] = ["sans-serif"]
-    rc = {"font.sans-serif": "SimHei", "axes.unicode_minus": False}
-    sns.set_style(rc={"font.sans-serif": "Microsoft Yahei"})
-    sns.set(context="notebook", style="ticks", color_codes=True, rc=rc)
-=======
-    columns = df.columns.tolist()
-    font_names = ['Heiti TC', 'Songti SC', 'STHeiti Light', 'Microsoft YaHei', 'SimSun', 'SimHei', 'KaiTi']
+    font_names = [
+        "Heiti TC",
+        "Songti SC",
+        "STHeiti Light",
+        "Microsoft YaHei",
+        "SimSun",
+        "SimHei",
+        "KaiTi",
+    ]
     fm = FontManager()
     mat_fonts = set(f.name for f in fm.ttflist)
     can_use_fonts = []
@@ -112,17 +108,16 @@
         if font_name in mat_fonts:
             can_use_fonts.append(font_name)
     if len(can_use_fonts) > 0:
-        plt.rcParams['font.sans-serif'] = can_use_fonts
-
-    rc = {'font.sans-serif': can_use_fonts}
-    plt.rcParams['axes.unicode_minus'] = False  # 解决无法显示符号的问题
-    sns.set(font='Heiti TC', font_scale=0.8)  # 解决Seaborn中文显示问题
->>>>>>> 91225e8b
+        plt.rcParams["font.sans-serif"] = can_use_fonts
+
+    rc = {"font.sans-serif": can_use_fonts}
+    plt.rcParams["axes.unicode_minus"] = False  # 解决无法显示符号的问题
+    sns.set(font="Heiti TC", font_scale=0.8)  # 解决Seaborn中文显示问题
     sns.set_palette("Set3")  # 设置颜色主题
     sns.set_style("dark")
     sns.color_palette("hls", 10)
-    sns.hls_palette(8, l=.5, s=.7)
-    sns.set(context='notebook', style='ticks', rc=rc)
+    sns.hls_palette(8, l=0.5, s=0.7)
+    sns.set(context="notebook", style="ticks", rc=rc)
     # sns.set_palette("Set3")  # 设置颜色主题
     # sns.set_style("dark")
     # sns.color_palette("hls", 10)
@@ -130,29 +125,12 @@
     # sns.set(context='notebook', style='ticks', rc=rc)
 
     fig, ax = plt.subplots(figsize=(8, 5), dpi=100)
-<<<<<<< HEAD
-    plt.subplots_adjust(top=0.9)
-    ax = df.plot(
-        kind="pie",
-        y=columns[1],
-        ax=ax,
-        labels=df[columns[0]].values,
-        startangle=90,
-        autopct="%1.1f%%",
-    )
-    # 手动设置 labels 的位置和大小
-    ax.legend(
-        loc="center left", bbox_to_anchor=(-1, 0.5, 0, 0), labels=None, fontsize=10
-    )
-    plt.axis("equal")  # 使饼图为正圆形
-    plt.show()
-=======
     # plt.ticklabel_format(style='plain')
     # ax = df.plot(kind='bar', ax=ax)
     # sns.barplot(df, x=x, y=y, hue= "Country", ax=ax)
-    sns.catplot(data=df, x=x, y=y, hue='Country',  kind='bar')
+    sns.catplot(data=df, x=x, y=y, hue="Country", kind="bar")
     # 设置 y 轴刻度格式为普通数字格式
-    ax.yaxis.set_major_formatter(mtick.FuncFormatter(lambda x, _: '{:,.0f}'.format(x)))
+    ax.yaxis.set_major_formatter(mtick.FuncFormatter(lambda x, _: "{:,.0f}".format(x)))
 
     # fonts = font_manager.findSystemFonts()
     # font_path = ""
@@ -164,13 +142,9 @@
     # plt.ylabel(columns[1], fontproperties=my_font)
     # plt.xlabel(columns[0], fontproperties=my_font)
 
-
-
     chart_name = "bar_" + str(uuid.uuid1()) + ".png"
     chart_path = chart_name
-    plt.savefig(chart_path, bbox_inches='tight', dpi=100)
-
-
+    plt.savefig(chart_path, bbox_inches="tight", dpi=100)
 
     # sns.set(context="notebook", style="ticks", color_codes=True)
     # sns.set_palette("Set3")  # 设置颜色主题
@@ -184,7 +158,6 @@
     # plt.axis('equal')  # 使饼图为正圆形
     # plt.show()
 
->>>>>>> 91225e8b
     #
     #
     # def csv_colunm_foramt(val):
